// Copyright (C) 2019-2021 Aleo Systems Inc.
// This file is part of the snarkVM library.

// The snarkVM library is free software: you can redistribute it and/or modify
// it under the terms of the GNU General Public License as published by
// the Free Software Foundation, either version 3 of the License, or
// (at your option) any later version.

// The snarkVM library is distributed in the hope that it will be useful,
// but WITHOUT ANY WARRANTY; without even the implied warranty of
// MERCHANTABILITY or FITNESS FOR A PARTICULAR PURPOSE. See the
// GNU General Public License for more details.

// You should have received a copy of the GNU General Public License
// along with the snarkVM library. If not, see <https://www.gnu.org/licenses/>.

use std::{borrow::Borrow, marker::PhantomData};

use digest::Digest;
use itertools::Itertools;

<<<<<<< HEAD
use snarkvm_algorithms::signature::{SchnorrOutput, SchnorrParameters, SchnorrPublicKey, SchnorrSignature};
=======
use snarkvm_algorithms::signature::{Schnorr, SchnorrParameters, SchnorrPublicKey};
>>>>>>> 16f224fc
use snarkvm_curves::traits::Group;
use snarkvm_fields::{Field, PrimeField};
use snarkvm_r1cs::{errors::SynthesisError, ConstraintSystem};
use snarkvm_utilities::{
    serialize::{CanonicalDeserialize, CanonicalSerialize},
    to_bytes,
    FromBytes,
    ToBytes,
};

use crate::{
    bits::{Boolean, ToBytesGadget},
    integers::uint::UInt8,
    traits::{
        algorithms::SignaturePublicKeyRandomizationGadget,
        alloc::AllocGadget,
        curves::GroupGadget,
        eq::{ConditionalEqGadget, EqGadget},
        integers::Integer,
    },
    FieldGadget,
    PRFGadget,
};
use snarkvm_algorithms::prf::Blake2s;

#[derive(Clone)]
pub struct SchnorrParametersGadget<G: Group, F: Field, D: Digest> {
    parameters: SchnorrParameters<G, D>,
    _group: PhantomData<*const G>,
    _engine: PhantomData<*const F>,
}

impl<G: Group, F: Field, D: Digest> AllocGadget<SchnorrParameters<G, D>, F> for SchnorrParametersGadget<G, F, D> {
    fn alloc<Fn: FnOnce() -> Result<T, SynthesisError>, T: Borrow<SchnorrParameters<G, D>>, CS: ConstraintSystem<F>>(
        _cs: CS,
        value_gen: Fn,
    ) -> Result<Self, SynthesisError> {
        let value = value_gen()?;
        let parameters = value.borrow().clone();
        Ok(Self {
            parameters,
            _engine: PhantomData,
            _group: PhantomData,
        })
    }

    fn alloc_input<
        Fn: FnOnce() -> Result<T, SynthesisError>,
        T: Borrow<SchnorrParameters<G, D>>,
        CS: ConstraintSystem<F>,
    >(
        _cs: CS,
        value_gen: Fn,
    ) -> Result<Self, SynthesisError> {
        let value = value_gen()?;
        let parameters = value.borrow().clone();
        Ok(Self {
            parameters,
            _engine: PhantomData,
            _group: PhantomData,
        })
    }
}

#[derive(Debug, Clone, PartialEq, Eq)]
pub struct SchnorrPublicKeyGadget<G: Group, F: Field, GG: GroupGadget<G, F>> {
    public_key: GG,
    _group: PhantomData<G>,
    _engine: PhantomData<F>,
}

impl<G: Group + CanonicalSerialize + CanonicalDeserialize, F: Field, GG: GroupGadget<G, F>>
    AllocGadget<SchnorrPublicKey<G>, F> for SchnorrPublicKeyGadget<G, F, GG>
{
    fn alloc<Fn: FnOnce() -> Result<T, SynthesisError>, T: Borrow<SchnorrPublicKey<G>>, CS: ConstraintSystem<F>>(
        cs: CS,
        f: Fn,
    ) -> Result<Self, SynthesisError> {
        Ok(Self {
            public_key: GG::alloc_checked(cs, || f().map(|pk| pk.borrow().0))?,
            _engine: PhantomData,
            _group: PhantomData,
        })
    }

    fn alloc_input<
        Fn: FnOnce() -> Result<T, SynthesisError>,
        T: Borrow<SchnorrPublicKey<G>>,
        CS: ConstraintSystem<F>,
    >(
        cs: CS,
        f: Fn,
    ) -> Result<Self, SynthesisError> {
        Ok(Self {
            public_key: GG::alloc_input(cs, || f().map(|pk| pk.borrow().0))?,
            _engine: PhantomData,
            _group: PhantomData,
        })
    }
}

impl<G: Group, F: Field, GG: GroupGadget<G, F>> ConditionalEqGadget<F> for SchnorrPublicKeyGadget<G, F, GG> {
    #[inline]
    fn conditional_enforce_equal<CS: ConstraintSystem<F>>(
        &self,
        mut cs: CS,
        other: &Self,
        condition: &Boolean,
    ) -> Result<(), SynthesisError> {
        self.public_key.conditional_enforce_equal(
            &mut cs.ns(|| "conditional_enforce_equal"),
            &other.public_key,
            condition,
        )?;
        Ok(())
    }

    fn cost() -> usize {
        <GG as ConditionalEqGadget<F>>::cost()
    }
}

impl<G: Group, F: Field, GG: GroupGadget<G, F>> EqGadget<F> for SchnorrPublicKeyGadget<G, F, GG> {}

impl<G: Group, F: Field, GG: GroupGadget<G, F>> ToBytesGadget<F> for SchnorrPublicKeyGadget<G, F, GG> {
    fn to_bytes<CS: ConstraintSystem<F>>(&self, mut cs: CS) -> Result<Vec<UInt8>, SynthesisError> {
        self.public_key.to_bytes(&mut cs.ns(|| "to_bytes"))
    }

    fn to_bytes_strict<CS: ConstraintSystem<F>>(&self, mut cs: CS) -> Result<Vec<UInt8>, SynthesisError> {
        self.public_key.to_bytes_strict(&mut cs.ns(|| "to_bytes_strict"))
    }
}

#[derive(Debug, Clone, PartialEq, Eq)]
pub struct SchnorrSignatureGadget<G: Group, F: Field, FG: FieldGadget<F, F>> {
    prover_response: FG,
    verifier_challenge: FG,
    _field: PhantomData<*const F>,
    _group: PhantomData<*const G>,
}

impl<G: Group, F: Field, FG: FieldGadget<F, F>> AllocGadget<SchnorrOutput<G>, F> for SchnorrSignatureGadget<G, F, FG> {
    fn alloc<Fn: FnOnce() -> Result<T, SynthesisError>, T: Borrow<SchnorrOutput<G>>, CS: ConstraintSystem<F>>(
        mut cs: CS,
        value_gen: Fn,
    ) -> Result<Self, SynthesisError> {
        let value = value_gen()?;
        let schnorr_output = value.borrow().clone();

        // TODO (raychu86): Check that this conversion is valid.
        //  This will work for EdwardsBls Fr and Bls12_377 Fr because they are both represented with Fp256.
        // Cast <G as Group>::ScalarField as F.
        let prover_response: F = FromBytes::read(&to_bytes![schnorr_output.prover_response]?[..])?;
        let verifier_challenge: F = FromBytes::read(&to_bytes![schnorr_output.verifier_challenge]?[..])?;

        let prover_response = FG::alloc(cs.ns(|| "alloc_prover_response"), || Ok(&prover_response))?;
        let verifier_challenge = FG::alloc(cs.ns(|| "alloc_verifier_challenge"), || Ok(&verifier_challenge))?;

        Ok(Self {
            prover_response,
            verifier_challenge,
            _field: PhantomData,
            _group: PhantomData,
        })
    }

    fn alloc_input<Fn: FnOnce() -> Result<T, SynthesisError>, T: Borrow<SchnorrOutput<G>>, CS: ConstraintSystem<F>>(
        mut cs: CS,
        value_gen: Fn,
    ) -> Result<Self, SynthesisError> {
        let value = value_gen()?;
        let schnorr_output = value.borrow().clone();

        // Cast <G as Group>::ScalarField as F.
        let prover_response: F = FromBytes::read(&to_bytes![schnorr_output.prover_response]?[..])?;
        let verifier_challenge: F = FromBytes::read(&to_bytes![schnorr_output.verifier_challenge]?[..])?;

        let prover_response = FG::alloc_input(cs.ns(|| "alloc_input_prover_response"), || Ok(&prover_response))?;
        let verifier_challenge =
            FG::alloc_input(cs.ns(|| "alloc_input_verifier_challenge"), || Ok(&verifier_challenge))?;

        Ok(Self {
            prover_response,
            verifier_challenge,
            _field: PhantomData,
            _group: PhantomData,
        })
    }
}

impl<G: Group, F: Field, FG: FieldGadget<F, F>> ConditionalEqGadget<F> for SchnorrSignatureGadget<G, F, FG> {
    #[inline]
    fn conditional_enforce_equal<CS: ConstraintSystem<F>>(
        &self,
        mut cs: CS,
        other: &Self,
        condition: &Boolean,
    ) -> Result<(), SynthesisError> {
        self.prover_response.conditional_enforce_equal(
            &mut cs.ns(|| "prover_response_conditional_enforce_equal"),
            &other.prover_response,
            condition,
        )?;
        self.verifier_challenge.conditional_enforce_equal(
            &mut cs.ns(|| "verifier_challenge_conditional_enforce_equal"),
            &other.verifier_challenge,
            condition,
        )?;
        Ok(())
    }

    fn cost() -> usize {
        <FG as ConditionalEqGadget<F>>::cost() * 2
    }
}

impl<G: Group, F: Field, FG: FieldGadget<F, F>> EqGadget<F> for SchnorrSignatureGadget<G, F, FG> {}

impl<G: Group, F: Field, FG: FieldGadget<F, F>> ToBytesGadget<F> for SchnorrSignatureGadget<G, F, FG> {
    fn to_bytes<CS: ConstraintSystem<F>>(&self, mut cs: CS) -> Result<Vec<UInt8>, SynthesisError> {
        let mut result = Vec::new();

        result.extend(
            self.prover_response
                .to_bytes(&mut cs.ns(|| "prover_response_to_bytes"))?,
        );
        result.extend(
            self.verifier_challenge
                .to_bytes(&mut cs.ns(|| "verifier_challenge_to_bytes"))?,
        );

        Ok(result)
    }

    fn to_bytes_strict<CS: ConstraintSystem<F>>(&self, mut cs: CS) -> Result<Vec<UInt8>, SynthesisError> {
        let mut result = Vec::new();

        result.extend(
            self.prover_response
                .to_bytes_strict(&mut cs.ns(|| "prover_response_to_bytes_strict"))?,
        );
        result.extend(
            self.verifier_challenge
                .to_bytes_strict(&mut cs.ns(|| "verifier_challenge_to_bytes_strict"))?,
        );

        Ok(result)
    }
}

pub struct SchnorrPublicKeyRandomizationGadget<G: Group, F: PrimeField, GG: GroupGadget<G, F>, FG: FieldGadget<F, F>> {
    _group: PhantomData<*const G>,
    _group_gadget: PhantomData<*const GG>,
    _field_gadget: PhantomData<*const FG>,
    _engine: PhantomData<*const F>,
}

<<<<<<< HEAD
impl<
    G: Group + CanonicalSerialize + CanonicalDeserialize,
    GG: GroupGadget<G, F>,
    FG: FieldGadget<F, F>,
    D: Digest + Send + Sync,
    F: PrimeField,
> SignaturePublicKeyRandomizationGadget<SchnorrSignature<G, D>, F>
    for SchnorrPublicKeyRandomizationGadget<G, F, GG, FG>
=======
impl<G: Group + CanonicalSerialize + CanonicalDeserialize, GG: GroupGadget<G, F>, D: Digest + Send + Sync, F: Field>
    SignaturePublicKeyRandomizationGadget<Schnorr<G, D>, F> for SchnorrPublicKeyRandomizationGadget<G, F, GG>
>>>>>>> 16f224fc
{
    type ParametersGadget = SchnorrParametersGadget<G, F, D>;
    type PublicKeyGadget = SchnorrPublicKeyGadget<G, F, GG>;
    type SignatureGadget = SchnorrSignatureGadget<G, F, FG>;

    fn check_randomization_gadget<CS: ConstraintSystem<F>>(
        mut cs: CS,
        parameters: &Self::ParametersGadget,
        public_key: &Self::PublicKeyGadget,
        randomness: &[UInt8],
    ) -> Result<Self::PublicKeyGadget, SynthesisError> {
        let randomness = randomness.iter().flat_map(|b| b.to_bits_le()).collect::<Vec<_>>();
        let mut rand_pk = public_key.public_key.clone();
        rand_pk.scalar_multiplication(
            cs.ns(|| "check_randomization_gadget"),
            randomness.iter().zip_eq(&parameters.parameters.generator_powers),
        )?;

        Ok(SchnorrPublicKeyGadget {
            public_key: rand_pk,
            _group: PhantomData,
            _engine: PhantomData,
        })
    }

    // TODO (raychu86): Make the blake2s usage generic for all PRFs.
    fn verify<CS: ConstraintSystem<F>, PG: PRFGadget<Blake2s, F>>(
        mut cs: CS,
        parameters: &Self::ParametersGadget,
        public_key: &Self::PublicKeyGadget,
        message: &[UInt8],
        signature: &Self::SignatureGadget,
    ) -> Result<Boolean, SynthesisError> {
        let zero_group_gadget = GG::zero(cs.ns(|| "zero"))?;

        let prover_response_bytes = signature
            .prover_response
            .to_bytes(cs.ns(|| "prover_response_to_bytes"))?;

        let prover_response_bits = prover_response_bytes
            .iter()
            .flat_map(|byte| byte.to_bits_le())
            .collect::<Vec<_>>();
        let verifier_challenge_bits = signature
            .verifier_challenge
            .to_bits_le(cs.ns(|| "verifier_challenge_to_bits"))?;

        let mut claimed_prover_commitment = GG::zero(cs.ns(|| "zero_claimed_prover_commitment"))?;
        for (i, (bit, base_power)) in prover_response_bits
            .iter()
            .zip_eq(&parameters.parameters.generator_powers)
            .enumerate()
        {
            let added =
                claimed_prover_commitment.add_constant(cs.ns(|| format!("add_base_power_{}", i)), base_power)?;

            claimed_prover_commitment = GG::conditionally_select(
                cs.ns(|| format!("cond_select_{}", i)),
                &bit,
                &added,
                &claimed_prover_commitment,
            )?;
        }

        let public_key_times_verifier_challenge = public_key.public_key.mul_bits(
            cs.ns(|| "record_view_key"),
            &zero_group_gadget,
            verifier_challenge_bits.into_iter(),
        )?;

        claimed_prover_commitment = claimed_prover_commitment.add(
            cs.ns(|| "claimed_prover_commitment_plus_public_key_times_verifier_challenge"),
            &public_key_times_verifier_challenge,
        )?;

        let salt_bytes = UInt8::alloc_vec(cs.ns(|| "alloc_salt"), &parameters.parameters.salt)?;
        let claimed_prover_commitment_bytes =
            claimed_prover_commitment.to_bytes(cs.ns(|| "claimed_prover_commitment_to_bytes"))?;

        // Construct the hash

        let mut hash_input = Vec::new();
        hash_input.extend_from_slice(&claimed_prover_commitment_bytes);
        hash_input.extend_from_slice(&message);

        let hash = PG::check_evaluation_gadget(cs.ns(|| "schnorr_hash"), &salt_bytes, &hash_input)?;

        // Check that the hash bytes are equivalent to the Field gadget.

        let hash_bytes = hash.to_bytes(cs.ns(|| "hash_to_bytes"))?;
        let verifier_challenge_bytes = signature
            .verifier_challenge
            .to_bytes(cs.ns(|| "verifier_challenge_to_bytes"))?;

        let total_bits = <G as Group>::ScalarField::size_in_bits();
        let mut expected_bits = Vec::with_capacity(total_bits);
        let mut found_bits = Vec::with_capacity(total_bits);

        // Check all the bits up to the bit size of the Field gadget.
        for (i, (expected_byte, found_byte)) in verifier_challenge_bytes.iter().zip_eq(&hash_bytes).enumerate() {
            for (j, (expected_bit, found_bit)) in expected_byte
                .to_bits_le()
                .iter()
                .zip_eq(found_byte.to_bits_le())
                .enumerate()
            {
                if (i * 8 + j) < total_bits {
                    expected_bits.push(expected_bit.clone());
                    found_bits.push(found_bit.clone());
                }
            }
        }

        let result = expected_bits.is_eq(cs.ns(|| "is_eq"), &found_bits)?;

        return Ok(result);
    }
}<|MERGE_RESOLUTION|>--- conflicted
+++ resolved
@@ -13,26 +13,6 @@
 
 // You should have received a copy of the GNU General Public License
 // along with the snarkVM library. If not, see <https://www.gnu.org/licenses/>.
-
-use std::{borrow::Borrow, marker::PhantomData};
-
-use digest::Digest;
-use itertools::Itertools;
-
-<<<<<<< HEAD
-use snarkvm_algorithms::signature::{SchnorrOutput, SchnorrParameters, SchnorrPublicKey, SchnorrSignature};
-=======
-use snarkvm_algorithms::signature::{Schnorr, SchnorrParameters, SchnorrPublicKey};
->>>>>>> 16f224fc
-use snarkvm_curves::traits::Group;
-use snarkvm_fields::{Field, PrimeField};
-use snarkvm_r1cs::{errors::SynthesisError, ConstraintSystem};
-use snarkvm_utilities::{
-    serialize::{CanonicalDeserialize, CanonicalSerialize},
-    to_bytes,
-    FromBytes,
-    ToBytes,
-};
 
 use crate::{
     bits::{Boolean, ToBytesGadget},
@@ -47,7 +27,23 @@
     FieldGadget,
     PRFGadget,
 };
-use snarkvm_algorithms::prf::Blake2s;
+use snarkvm_algorithms::{
+    prf::Blake2s,
+    signature::{Schnorr, SchnorrParameters, SchnorrPublicKey, SchnorrSignature},
+};
+use snarkvm_curves::traits::Group;
+use snarkvm_fields::{Field, PrimeField};
+use snarkvm_r1cs::{errors::SynthesisError, ConstraintSystem};
+use snarkvm_utilities::{
+    serialize::{CanonicalDeserialize, CanonicalSerialize},
+    to_bytes,
+    FromBytes,
+    ToBytes,
+};
+
+use digest::Digest;
+use itertools::Itertools;
+use std::{borrow::Borrow, marker::PhantomData};
 
 #[derive(Clone)]
 pub struct SchnorrParametersGadget<G: Group, F: Field, D: Digest> {
@@ -282,19 +278,13 @@
     _engine: PhantomData<*const F>,
 }
 
-<<<<<<< HEAD
 impl<
     G: Group + CanonicalSerialize + CanonicalDeserialize,
     GG: GroupGadget<G, F>,
     FG: FieldGadget<F, F>,
     D: Digest + Send + Sync,
     F: PrimeField,
-> SignaturePublicKeyRandomizationGadget<SchnorrSignature<G, D>, F>
-    for SchnorrPublicKeyRandomizationGadget<G, F, GG, FG>
-=======
-impl<G: Group + CanonicalSerialize + CanonicalDeserialize, GG: GroupGadget<G, F>, D: Digest + Send + Sync, F: Field>
-    SignaturePublicKeyRandomizationGadget<Schnorr<G, D>, F> for SchnorrPublicKeyRandomizationGadget<G, F, GG>
->>>>>>> 16f224fc
+> SignaturePublicKeyRandomizationGadget<Schnorr<G, D>, F> for SchnorrPublicKeyRandomizationGadget<G, F, GG, FG>
 {
     type ParametersGadget = SchnorrParametersGadget<G, F, D>;
     type PublicKeyGadget = SchnorrPublicKeyGadget<G, F, GG>;

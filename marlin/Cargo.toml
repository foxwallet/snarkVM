[package]
name = "snarkvm-marlin"
version = "0.6.0"
authors = [
  "Alessandro Chiesa <alexch@berkeley.edu>",
  "Mary Maller <mary.maller.15@ucl.ac.uk>",
  "Yuncong Hu <huyuncongh@gmail.com>",
  "Pratyush Mishra <pratyush@berkeley.edu>",
  "Noah Vesely <noah.vesely.18@ucl.ac.uk>",
  "Nicholas Ward <npward@berkeley.edu>",
  "The Aleo Team <hello@aleo.org>"
]
description = "A library for the Marlin preprocessing zkSNARK"
repository = "https://github.com/AleoHQ/snarkVM"
keywords = [
  "aleo",
  "cryptography",
  "blockchain",
  "decentralized",
  "zero-knowledge"
]
categories = [ "cryptography::cryptocurrencies", "operating-systems" ]
include = [ "Cargo.toml", "src", "README.md", "LICENSE" ]
license = "GPL-3.0"
edition = "2018"

[[bench]]
name = "snark"
path = "benches/marlin.rs"
harness = false

[dependencies.snarkvm-algorithms]
path = "../algorithms"
<<<<<<< HEAD
version = "0.5.4"
default-features = false

[dependencies.snarkvm-curves]
path = "../curves"
version = "0.5.4"
default-features = false

[dependencies.snarkvm-fields]
path = "../fields"
version = "0.5.4"
default-features = false

[dependencies.snarkvm-gadgets]
path = "../gadgets"
version = "0.5.4"
default-features = false

[dependencies.snarkvm-polycommit]
path = "../polycommit"
version = "0.5.4"
default-features = false

[dependencies.snarkvm-profiler]
path = "../profiler"
version = "0.5.4"
default-features = false

[dependencies.snarkvm-r1cs]
path = "../r1cs"
version = "0.5.4"
default-features = false

[dependencies.snarkvm-utilities]
path = "../utilities"
version = "0.5.4"
default-features = false
=======
version = "0.6.0"

[dependencies.snarkvm-curves]
path = "../curves"
version = "0.6.0"

[dependencies.snarkvm-fields]
path = "../fields"
version = "0.6.0"

[dependencies.snarkvm-gadgets]
path = "../gadgets"
version = "0.6.0"

[dependencies.snarkvm-polycommit]
path = "../polycommit"
version = "0.6.0"

[dependencies.snarkvm-profiler]
path = "../profiler"
version = "0.6.0"

[dependencies.snarkvm-r1cs]
path = "../r1cs"
version = "0.6.0"

[dependencies.snarkvm-utilities]
path = "../utilities"
version = "0.6.0"
>>>>>>> d77780d0

[dependencies.blake2]
version = "0.9"
default-features = false

[dependencies.derivative]
version = "2"
features = [ "use_core" ]

[dependencies.digest]
version = "0.9"

[dependencies.hashbrown]
version = "0.11.2"

[dependencies.rand]
version = "0.8"

[dependencies.rand_chacha]
version = "0.3"
default-features = false

[dependencies.rand_core]
version = "0.6"
features = [ "getrandom" ]

[dependencies.rayon]
version = "1"
optional = true

[dev-dependencies.criterion]
version = "0.3.4"

[features]
default = [
  "std",
  "parallel",
  "snarkvm-algorithms/default",
  "snarkvm-curves/default",
  "snarkvm-fields/default",
  "snarkvm-gadgets/default",
  "snarkvm-polycommit/default",
  "snarkvm-r1cs/default",
  "snarkvm-utilities/default"
]
std = [ ]
print-trace = [ "snarkvm-profiler/print-trace" ]
parallel = [ "std", "rayon" ]<|MERGE_RESOLUTION|>--- conflicted
+++ resolved
@@ -31,75 +31,43 @@
 
 [dependencies.snarkvm-algorithms]
 path = "../algorithms"
-<<<<<<< HEAD
-version = "0.5.4"
+version = "0.6.0"
 default-features = false
 
 [dependencies.snarkvm-curves]
 path = "../curves"
-version = "0.5.4"
+version = "0.6.0"
 default-features = false
 
 [dependencies.snarkvm-fields]
 path = "../fields"
-version = "0.5.4"
+version = "0.6.0"
 default-features = false
 
 [dependencies.snarkvm-gadgets]
 path = "../gadgets"
-version = "0.5.4"
+version = "0.6.0"
 default-features = false
 
 [dependencies.snarkvm-polycommit]
 path = "../polycommit"
-version = "0.5.4"
+version = "0.6.0"
 default-features = false
 
 [dependencies.snarkvm-profiler]
 path = "../profiler"
-version = "0.5.4"
+version = "0.6.0"
 default-features = false
 
 [dependencies.snarkvm-r1cs]
 path = "../r1cs"
-version = "0.5.4"
+version = "0.6.0"
 default-features = false
 
 [dependencies.snarkvm-utilities]
 path = "../utilities"
-version = "0.5.4"
+version = "0.6.0"
 default-features = false
-=======
-version = "0.6.0"
-
-[dependencies.snarkvm-curves]
-path = "../curves"
-version = "0.6.0"
-
-[dependencies.snarkvm-fields]
-path = "../fields"
-version = "0.6.0"
-
-[dependencies.snarkvm-gadgets]
-path = "../gadgets"
-version = "0.6.0"
-
-[dependencies.snarkvm-polycommit]
-path = "../polycommit"
-version = "0.6.0"
-
-[dependencies.snarkvm-profiler]
-path = "../profiler"
-version = "0.6.0"
-
-[dependencies.snarkvm-r1cs]
-path = "../r1cs"
-version = "0.6.0"
-
-[dependencies.snarkvm-utilities]
-path = "../utilities"
-version = "0.6.0"
->>>>>>> d77780d0
 
 [dependencies.blake2]
 version = "0.9"

--- conflicted
+++ resolved
@@ -36,18 +36,6 @@
             }
         }
 
-<<<<<<< HEAD
-        // Retrieve the transactions and their rejected IDs.
-        let transactions = block
-            .transactions()
-            .iter()
-            .map(|transaction| transaction.to_rejected_id().map(|rejected_id| (transaction.deref(), rejected_id)))
-            .collect::<Result<Vec<_>>>()?;
-        // Ensure each transaction is well-formed and unique.
-        self.check_transactions_basic(&transactions, rng)?;
-
-=======
->>>>>>> 1969efc3
         // TODO (howardwu): Remove this after moving the total supply into credits.aleo.
         {
             // // Retrieve the latest total supply.

--- conflicted
+++ resolved
@@ -638,7 +638,6 @@
 }
 
 #[test]
-<<<<<<< HEAD
 fn test_execute_duplicate_input_ids() {
     let rng = &mut TestRng::default();
 
@@ -721,7 +720,45 @@
             vec![transfer_1, transfer_2, transfer_3],
             rng,
         )
-=======
+        .unwrap();
+
+    // Check that the next block is valid.
+    ledger.check_next_block(&block, rng).unwrap();
+
+    // Add the block to the ledger.
+    ledger.advance_to_next_block(&block).unwrap();
+
+    // Enforce that the block transactions were correct.
+    assert_eq!(block.transactions().num_accepted(), 1);
+    assert_eq!(block.transactions().transaction_ids().collect::<Vec<_>>(), vec![&transfer_1_id]);
+    assert_eq!(block.aborted_transaction_ids(), &vec![transfer_2_id, transfer_3_id]);
+
+    // Prepare a transfer that will succeed for the subsequent block.
+    let inputs = [Value::from_str(&format!("{address}")).unwrap(), Value::from_str("1000u64").unwrap()];
+    let transfer_5 = ledger
+        .vm
+        .execute(&private_key, ("credits.aleo", "transfer_public"), inputs.into_iter(), None, 0, None, rng)
+        .unwrap();
+    let transfer_5_id = transfer_5.id();
+
+    // Create a block.
+    let block = ledger
+        .prepare_advance_to_next_beacon_block(&private_key, vec![], vec![], vec![transfer_4, transfer_5], rng)
+        .unwrap();
+
+    // Check that the next block is valid.
+    ledger.check_next_block(&block, rng).unwrap();
+
+    // Add the block to the ledger.
+    ledger.advance_to_next_block(&block).unwrap();
+
+    // Enforce that the block transactions were correct.
+    assert_eq!(block.transactions().num_accepted(), 1);
+    assert_eq!(block.transactions().transaction_ids().collect::<Vec<_>>(), vec![&transfer_5_id]);
+    assert_eq!(block.aborted_transaction_ids(), &vec![transfer_4_id]);
+}
+
+#[test]
 fn test_deployment_duplicate_program_id() {
     let rng = &mut TestRng::default();
 
@@ -774,7 +811,6 @@
     // Create a block.
     let block = ledger
         .prepare_advance_to_next_beacon_block(&private_key, vec![], vec![], vec![deployment_1, deployment_2], rng)
->>>>>>> f58905ea
         .unwrap();
 
     // Check that the next block is valid.
@@ -785,39 +821,10 @@
 
     // Enforce that the block transactions were correct.
     assert_eq!(block.transactions().num_accepted(), 1);
-<<<<<<< HEAD
-    assert_eq!(block.transactions().transaction_ids().collect::<Vec<_>>(), vec![&transfer_1_id]);
-    assert_eq!(block.aborted_transaction_ids(), &vec![transfer_2_id, transfer_3_id]);
-
-    // Prepare a transfer that will succeed for the subsequent block.
-    let inputs = [Value::from_str(&format!("{address}")).unwrap(), Value::from_str("1000u64").unwrap()];
-    let transfer_5 = ledger
-        .vm
-        .execute(&private_key, ("credits.aleo", "transfer_public"), inputs.into_iter(), None, 0, None, rng)
-        .unwrap();
-    let transfer_5_id = transfer_5.id();
-
-    // Create a block.
-    let block = ledger
-        .prepare_advance_to_next_beacon_block(&private_key, vec![], vec![], vec![transfer_4, transfer_5], rng)
-        .unwrap();
-
-    // Check that the next block is valid.
-    ledger.check_next_block(&block, rng).unwrap();
-
-    // Add the block to the ledger.
-    ledger.advance_to_next_block(&block).unwrap();
-
-    // Enforce that the block transactions were correct.
-    assert_eq!(block.transactions().num_accepted(), 1);
-    assert_eq!(block.transactions().transaction_ids().collect::<Vec<_>>(), vec![&transfer_5_id]);
-    assert_eq!(block.aborted_transaction_ids(), &vec![transfer_4_id]);
-=======
     assert_eq!(block.transactions().num_rejected(), 1);
 
     // Enforce that the first program was deployed and the second was rejected.
     assert_eq!(ledger.get_program(*program_1.id()).unwrap(), program_1);
     assert!(ledger.vm.transaction_store().contains_transaction_id(&deployment_1_id).unwrap());
     assert!(ledger.vm.block_store().contains_rejected_or_aborted_transaction_id(&deployment_2_id).unwrap());
->>>>>>> f58905ea
 }
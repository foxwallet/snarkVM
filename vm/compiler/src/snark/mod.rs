// Copyright (C) 2019-2022 Aleo Systems Inc.
// This file is part of the snarkVM library.

// The snarkVM library is free software: you can redistribute it and/or modify
// it under the terms of the GNU General Public License as published by
// the Free Software Foundation, either version 3 of the License, or
// (at your option) any later version.

// The snarkVM library is distributed in the hope that it will be useful,
// but WITHOUT ANY WARRANTY; without even the implied warranty of
// MERCHANTABILITY or FITNESS FOR A PARTICULAR PURPOSE. See the
// GNU General Public License for more details.

// You should have received a copy of the GNU General Public License
// along with the snarkVM library. If not, see <https://www.gnu.org/licenses/>.

<<<<<<< HEAD
pub(crate) use console::network::FS;
=======
#![allow(unused_variables)]

>>>>>>> 7837e41b
use console::{network::prelude::*, program::Identifier};
use snarkvm_algorithms::{snark::marlin, traits::SNARK};
use snarkvm_utilities::{CanonicalDeserialize, CanonicalSerialize, Compress, Validate};

<<<<<<< HEAD
=======
use once_cell::sync::OnceCell;
use std::sync::Arc;

#[cfg(feature = "aleo-cli")]
use colored::Colorize;

type Fq<N> = <<N as Environment>::PairingCurve as PairingEngine>::Fq;
>>>>>>> 7837e41b
type Fr<N> = <N as Environment>::Field;
type Marlin<N> = marlin::MarlinSNARK<<N as Environment>::PairingCurve, FS<N>, marlin::MarlinHidingMode, [Fr<N>]>;

use colored::Colorize;
use std::sync::Arc;

mod certificate;
pub use certificate::Certificate;

mod proof;
pub use proof::Proof;

mod proving_key;
pub use proving_key::ProvingKey;

mod universal_srs;
pub use universal_srs::UniversalSRS;

mod verifying_key;
pub use verifying_key::VerifyingKey;<|MERGE_RESOLUTION|>--- conflicted
+++ resolved
@@ -14,31 +14,19 @@
 // You should have received a copy of the GNU General Public License
 // along with the snarkVM library. If not, see <https://www.gnu.org/licenses/>.
 
-<<<<<<< HEAD
-pub(crate) use console::network::FS;
-=======
-#![allow(unused_variables)]
-
->>>>>>> 7837e41b
 use console::{network::prelude::*, program::Identifier};
 use snarkvm_algorithms::{snark::marlin, traits::SNARK};
 use snarkvm_utilities::{CanonicalDeserialize, CanonicalSerialize, Compress, Validate};
 
-<<<<<<< HEAD
-=======
 use once_cell::sync::OnceCell;
 use std::sync::Arc;
 
 #[cfg(feature = "aleo-cli")]
 use colored::Colorize;
 
-type Fq<N> = <<N as Environment>::PairingCurve as PairingEngine>::Fq;
->>>>>>> 7837e41b
 type Fr<N> = <N as Environment>::Field;
+pub(crate) use console::network::FS;
 type Marlin<N> = marlin::MarlinSNARK<<N as Environment>::PairingCurve, FS<N>, marlin::MarlinHidingMode, [Fr<N>]>;
-
-use colored::Colorize;
-use std::sync::Arc;
 
 mod certificate;
 pub use certificate::Certificate;

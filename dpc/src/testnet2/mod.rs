// Copyright (C) 2019-2021 Aleo Systems Inc.
// This file is part of the snarkVM library.

// The snarkVM library is free software: you can redistribute it and/or modify
// it under the terms of the GNU General Public License as published by
// the Free Software Foundation, either version 3 of the License, or
// (at your option) any later version.

// The snarkVM library is distributed in the hope that it will be useful,
// but WITHOUT ANY WARRANTY; without even the implied warranty of
// MERCHANTABILITY or FITNESS FOR A PARTICULAR PURPOSE. See the
// GNU General Public License for more details.

// You should have received a copy of the GNU General Public License
// along with the snarkVM library. If not, see <https://www.gnu.org/licenses/>.

use crate::{
    Account,
    AccountScheme,
    AleoAmount,
    DPCComponents,
    DPCError,
    DPCScheme,
    EncryptedRecord,
    InnerCircuit,
    InnerCircuitVerifierInput,
    LedgerScheme,
    Network,
    ProgramScheme,
    Record,
    RecordScheme,
    TransactionScheme,
};
use snarkvm_algorithms::{commitment_tree::CommitmentMerkleTree, merkle_tree::MerklePath, prelude::*};
use snarkvm_fields::ToConstraintField;
use snarkvm_gadgets::{bits::Boolean, nonnative::NonNativeFieldVar, traits::algorithms::SNARKVerifierGadget};
use snarkvm_marlin::{
    marlin::{MarlinMode, UniversalSRS},
    FiatShamirRng,
};
use snarkvm_parameters::{prelude::*, testnet2::*};
use snarkvm_polycommit::PolynomialCommitment;
use snarkvm_utilities::{has_duplicates, rand::UniformRand, to_bytes_le, FromBytes, ToBytes};

use itertools::Itertools;
use rand::{CryptoRng, Rng};
use std::sync::Arc;

pub mod outer_circuit;
pub use outer_circuit::*;

pub mod parameters;
pub use parameters::*;

pub mod program;
pub use program::*;

pub mod transaction;
pub use transaction::*;

pub mod dpc;

///////////////////////////////////////////////////////////////////////////////

/// Trait that stores information about the testnet2 DPC scheme.
pub trait Testnet2Components: DPCComponents {
    /// SNARK for inner circuit proof generation.
    type InnerSNARK: SNARK<
        ScalarField = Self::InnerScalarField,
        BaseField = Self::OuterScalarField,
        VerifierInput = InnerCircuitVerifierInput<Self>,
    >;

    /// SNARK Verifier gadget for the inner circuit.
    type InnerSNARKGadget: SNARKVerifierGadget<Self::InnerSNARK, Input = Vec<Boolean>>;

    /// SNARK for proof-verification checks
    type OuterSNARK: SNARK<
        ScalarField = Self::OuterScalarField,
        BaseField = Self::OuterBaseField,
        VerifierInput = OuterCircuitVerifierInput<Self>,
    >;

    /// SNARK for the no-op "always-accept" that does nothing with its input.
    type NoopProgramSNARK: SNARK<
        ScalarField = Self::InnerScalarField,
        BaseField = Self::OuterScalarField,
        UniversalSetupParameters = UniversalSRS<Self::InnerScalarField, Self::PolynomialCommitment>,
        VerifierInput = ProgramLocalData<Self>,
    >;

    // TODO (raychu86): Look into properly declaring a proper input. i.e. Self::MarlinInputGadget.
    /// SNARK Verifier gadget for the no-op "always-accept" that does nothing with its input.
    type NoopProgramSNARKGadget: SNARKVerifierGadget<
        Self::NoopProgramSNARK,
        Input = NonNativeFieldVar<Self::InnerScalarField, Self::OuterScalarField>,
    >;

    /// Polynomial commitment scheme for Program SNARKS using Marlin.
    type PolynomialCommitment: PolynomialCommitment<
        Self::InnerScalarField,
        VerifierKey = Self::PolynomialCommitmentVerifierKey,
        Commitment = Self::PolynomialCommitmentCommitment,
    >;
    type PolynomialCommitmentVerifierKey: ToConstraintField<Self::OuterScalarField>;
    type PolynomialCommitmentCommitment: ToConstraintField<Self::OuterScalarField>;

    /// Fiat Shamir RNG scheme used for Marlin SNARKS.
    type FiatShamirRng: FiatShamirRng<Self::InnerScalarField, Self::OuterScalarField>;

    /// Specify the Marlin mode (recursive or non-recursive) for program SNARKS.
    type MarlinMode: MarlinMode;
}

///////////////////////////////////////////////////////////////////////////////

pub struct TransactionEngine<C: Testnet2Components> {
    pub noop_program: NoopProgram<C>,
    pub inner_snark_parameters: (
        Option<<C::InnerSNARK as SNARK>::ProvingKey>,
        <C::InnerSNARK as SNARK>::VerifyingKey,
    ),
    pub outer_snark_parameters: (
        Option<<C::OuterSNARK as SNARK>::ProvingKey>,
        <C::OuterSNARK as SNARK>::VerifyingKey,
    ),
}

impl<C: Testnet2Components> DPCScheme<C> for TransactionEngine<C>
where
<<<<<<< HEAD
    // L: LedgerScheme<
    //     Commitment = <C::RecordCommitment as CommitmentScheme>::Output,
    //     MerkleParameters = C::LedgerMerkleTreeParameters,
    //     MerklePath = MerklePath<C::LedgerMerkleTreeParameters>,
    //     MerkleTreeDigest = MerkleTreeDigest<C::LedgerMerkleTreeParameters>,
    //     SerialNumber = <C::AccountSignature as SignatureScheme>::PublicKey,
    //     Transaction = Transaction<C>,
    // >,
    <C::NoopProgramSNARK as SNARK>::VerifyingKey: ToConstraintField<C::OuterScalarField>,
    <C::InnerSNARK as SNARK>::VerifyingKey: ToConstraintField<C::OuterScalarField>,
    <C::PolynomialCommitment as PolynomialCommitment<C::InnerScalarField>>::VerifierKey:
        ToConstraintField<C::OuterScalarField>,
    <C::PolynomialCommitment as PolynomialCommitment<C::InnerScalarField>>::Commitment:
        ToConstraintField<C::OuterScalarField>,
=======
    L: LedgerScheme<
        Commitment = <C::RecordCommitment as CommitmentScheme>::Output,
        MerkleParameters = C::LedgerMerkleTreeParameters,
        MerklePath = MerklePath<C::LedgerMerkleTreeParameters>,
        MerkleTreeDigest = MerkleTreeDigest<C::LedgerMerkleTreeParameters>,
        SerialNumber = <C::AccountSignature as SignatureScheme>::PublicKey,
        Transaction = Transaction<C>,
    >,
>>>>>>> daffab3a
{
    type Account = Account<C>;
    type Execution = Execution<C::NoopProgramSNARK>;
    type Record = Record<C>;
    type Transaction = Transaction<C>;
    type TransactionKernel = TransactionKernel<C>;

    fn setup<R: Rng + CryptoRng>(rng: &mut R) -> anyhow::Result<Self> {
        let setup_time = start_timer!(|| "DPC::setup");

        let ledger_parameters = &Arc::new(C::ledger_merkle_tree_parameters().clone());

        let noop_program_timer = start_timer!(|| "Noop program SNARK setup");
        let noop_program = NoopProgram::setup(rng)?;
        let noop_program_execution = noop_program.execute_blank(rng)?;
        end_timer!(noop_program_timer);

        let snark_setup_time = start_timer!(|| "Execute inner SNARK setup");
        let inner_circuit = InnerCircuit::<C>::blank(ledger_parameters);
        let inner_snark_parameters = C::InnerSNARK::circuit_specific_setup(&inner_circuit, rng)?;
        end_timer!(snark_setup_time);

        let snark_setup_time = start_timer!(|| "Execute outer SNARK setup");
        let inner_snark_vk: <C::InnerSNARK as SNARK>::VerifyingKey = inner_snark_parameters.1.clone().into();
        let inner_snark_proof = C::InnerSNARK::prove(&inner_snark_parameters.0, &inner_circuit, rng)?;

        let outer_snark_parameters = C::OuterSNARK::circuit_specific_setup(
            &OuterCircuit::<C>::blank(
                ledger_parameters.clone(),
                inner_snark_vk,
                inner_snark_proof,
                noop_program_execution,
            ),
            rng,
        )?;
        end_timer!(snark_setup_time);
        end_timer!(setup_time);

        Ok(Self {
            noop_program,
            inner_snark_parameters: (Some(inner_snark_parameters.0), inner_snark_parameters.1),
            outer_snark_parameters: (Some(outer_snark_parameters.0), outer_snark_parameters.1),
        })
    }

    fn load(verify_only: bool) -> anyhow::Result<Self> {
        let timer = start_timer!(|| "DPC::load");
        let noop_program = NoopProgram::load()?;
        let inner_snark_parameters = {
            let inner_snark_pk = match verify_only {
                true => None,
                false => Some(<C::InnerSNARK as SNARK>::ProvingKey::read_le(
                    InnerSNARKPKParameters::load_bytes()?.as_slice(),
                )?),
            };
            let inner_snark_vk: <C::InnerSNARK as SNARK>::VerifyingKey =
                <C::InnerSNARK as SNARK>::VerifyingKey::read_le(InnerSNARKVKParameters::load_bytes()?.as_slice())?;

            (inner_snark_pk, inner_snark_vk)
        };

        let outer_snark_parameters = {
            let outer_snark_pk = match verify_only {
                true => None,
                false => Some(<C::OuterSNARK as SNARK>::ProvingKey::read_le(
                    OuterSNARKPKParameters::load_bytes()?.as_slice(),
                )?),
            };
            let outer_snark_vk: <C::OuterSNARK as SNARK>::VerifyingKey =
                <C::OuterSNARK as SNARK>::VerifyingKey::read_le(OuterSNARKVKParameters::load_bytes()?.as_slice())?;

            (outer_snark_pk, outer_snark_vk)
        };
        end_timer!(timer);

        Ok(Self {
            noop_program,
            inner_snark_parameters,
            outer_snark_parameters,
        })
    }

    fn execute_offline_phase<R: Rng + CryptoRng>(
        &self,
        old_private_keys: &Vec<<Self::Account as AccountScheme>::PrivateKey>,
        old_records: Vec<Self::Record>,
        new_records: Vec<Self::Record>,
        memorandum: <Self::Transaction as TransactionScheme>::Memorandum,
        rng: &mut R,
    ) -> anyhow::Result<Self::TransactionKernel> {
        assert_eq!(C::NUM_INPUT_RECORDS, old_private_keys.len());
        assert_eq!(C::NUM_INPUT_RECORDS, old_records.len());
        assert_eq!(C::NUM_OUTPUT_RECORDS, new_records.len());

        let mut value_balance = AleoAmount::ZERO;

        let mut old_serial_numbers = Vec::with_capacity(C::NUM_INPUT_RECORDS);
        let mut old_randomizers = Vec::with_capacity(C::NUM_INPUT_RECORDS);
        let mut joint_serial_numbers = Vec::new();
        let mut old_death_program_ids = Vec::with_capacity(C::NUM_INPUT_RECORDS);

        // Compute the ledger membership witness and serial number from the old records.
        for (i, record) in old_records.iter().enumerate().take(C::NUM_INPUT_RECORDS) {
            let input_record_time = start_timer!(|| format!("Process input record {}", i));

            if !record.is_dummy() {
                value_balance = value_balance.add(AleoAmount::from_bytes(record.value() as i64));
            }

            let (sn, randomizer) = record.to_serial_number(&old_private_keys[i])?;
            joint_serial_numbers.extend_from_slice(&sn.to_bytes_le()?);
            old_serial_numbers.push(sn);
            old_randomizers.push(randomizer);
            old_death_program_ids.push(record.death_program_id().to_vec());

            end_timer!(input_record_time);
        }

        let mut new_birth_program_ids = Vec::with_capacity(C::NUM_OUTPUT_RECORDS);
        let mut new_commitments = Vec::with_capacity(C::NUM_OUTPUT_RECORDS);
        let mut new_sn_nonce_randomness = Vec::with_capacity(C::NUM_OUTPUT_RECORDS);

        for (j, record) in new_records.iter().enumerate().take(C::NUM_OUTPUT_RECORDS) {
            let output_record_time = start_timer!(|| format!("Process output record {}", j));

            new_birth_program_ids.push(record.birth_program_id());
            new_commitments.push(record.commitment());
            new_sn_nonce_randomness.push(match record.serial_number_nonce_randomness() {
                Some(randomness) => randomness.clone(),
                None => {
                    return Err(DPCError::Message(format!(
                        "New record {} is missing its serial number nonce randomness",
                        j
                    ))
                    .into());
                }
            });

            if !record.is_dummy() {
                value_balance = value_balance.sub(AleoAmount::from_bytes(record.value() as i64));
            }

            end_timer!(output_record_time);
        }

        // Generate Schnorr signature on transaction data.
        let signature_time = start_timer!(|| "Sign and randomize signature");

        let signature_message = to_bytes_le![
            C::NETWORK_ID,
            old_serial_numbers,
            new_commitments,
            value_balance,
            memorandum
        ]?;

        let mut signatures = Vec::with_capacity(C::NUM_INPUT_RECORDS);
        for i in 0..C::NUM_INPUT_RECORDS {
            // Randomize the private key.
            let randomized_private_key =
                C::account_signature().randomize_private_key(&old_private_keys[i].sk_sig, &old_randomizers[i])?;

            // Sign the transaction data.
            let randomized_signature =
                C::account_signature().sign_randomized(&randomized_private_key, &signature_message, rng)?;

            signatures.push(randomized_signature);
        }

        end_timer!(signature_time);

        // TODO (raychu86): Add index and program register inputs + outputs to local data commitment leaves
        let local_data_merkle_tree_timer = start_timer!(|| "Compute local data merkle tree");

        let mut local_data_commitment_randomizers = Vec::with_capacity(C::NUM_INPUT_RECORDS);
        let mut old_record_commitments = Vec::with_capacity(C::NUM_INPUT_RECORDS);
        for i in 0..C::NUM_INPUT_RECORDS {
            let input_bytes = to_bytes_le![
                old_serial_numbers[i],
                &old_records[i].commitment(),
                memorandum,
                C::NETWORK_ID
            ]?;

            let commitment_randomness = <C::LocalDataCommitment as CommitmentScheme>::Randomness::rand(rng);
            let commitment = C::local_data_commitment().commit(&input_bytes, &commitment_randomness)?;

            old_record_commitments.push(commitment);
            local_data_commitment_randomizers.push(commitment_randomness);
        }

        let mut new_record_commitments = Vec::with_capacity(C::NUM_OUTPUT_RECORDS);
        for record in new_records.iter().take(C::NUM_OUTPUT_RECORDS) {
            let input_bytes = to_bytes_le![record.commitment(), memorandum, C::NETWORK_ID]?;

            let commitment_randomness = <C::LocalDataCommitment as CommitmentScheme>::Randomness::rand(rng);
            let commitment = C::local_data_commitment().commit(&input_bytes, &commitment_randomness)?;

            new_record_commitments.push(commitment);
            local_data_commitment_randomizers.push(commitment_randomness);
        }

        let leaves = [
            old_record_commitments[0].clone(),
            old_record_commitments[1].clone(),
            new_record_commitments[0].clone(),
            new_record_commitments[1].clone(),
        ];
        let local_data_merkle_tree = CommitmentMerkleTree::new(C::local_data_crh().clone(), &leaves)?;

        end_timer!(local_data_merkle_tree_timer);

        let program_comm_timer = start_timer!(|| "Compute program commitment");
        let (program_commitment, program_randomness) = {
            let mut input = Vec::new();
            for id in old_death_program_ids {
                input.extend_from_slice(&id);
            }
            for id in new_birth_program_ids {
                input.extend_from_slice(&id);
            }
            let program_randomness = <C::ProgramIDCommitment as CommitmentScheme>::Randomness::rand(rng);
            let program_commitment = C::program_id_commitment().commit(&input, &program_randomness)?;

            (program_commitment, program_randomness)
        };
        end_timer!(program_comm_timer);

        // Encrypt the new records and construct the ciphertext hashes

        let mut new_records_encryption_randomness = Vec::with_capacity(C::NUM_OUTPUT_RECORDS);
        let mut new_encrypted_record_hashes = Vec::with_capacity(C::NUM_OUTPUT_RECORDS);
        let mut new_encrypted_records = Vec::with_capacity(C::NUM_OUTPUT_RECORDS);

        for record in &new_records {
            let (encrypted_record, record_encryption_randomness) = EncryptedRecord::encrypt(record, rng)?;

            new_records_encryption_randomness.push(record_encryption_randomness);
            new_encrypted_record_hashes.push(encrypted_record.to_hash()?);
            new_encrypted_records.push(encrypted_record);
        }

        Ok(TransactionKernel {
            old_records,
            old_serial_numbers,

            new_records,
            new_sn_nonce_randomness,
            new_commitments,

            new_records_encryption_randomness,
            new_encrypted_records,
            new_encrypted_record_hashes,

            program_commitment,
            program_randomness,
            local_data_merkle_tree,
            local_data_commitment_randomizers,

            value_balance,
            memorandum,
            network_id: C::NETWORK_ID,
            signatures,
        })
    }

    fn execute_online_phase<L: LedgerScheme<C>, R: Rng + CryptoRng>(
        &self,
        old_private_keys: &Vec<<Self::Account as AccountScheme>::PrivateKey>,
        transaction_kernel: Self::TransactionKernel,
        program_proofs: Vec<Self::Execution>,
        ledger: &L,
        rng: &mut R,
    ) -> anyhow::Result<(Vec<Self::Record>, Self::Transaction)> {
        assert_eq!(C::NUM_INPUT_RECORDS, old_private_keys.len());
        assert_eq!(C::NUM_TOTAL_RECORDS, program_proofs.len());

        let exec_time = start_timer!(|| "DPC::execute_online_phase");

        let TransactionKernel {
            old_records,
            old_serial_numbers,

            new_records,
            new_sn_nonce_randomness,
            new_commitments,

            new_records_encryption_randomness,
            new_encrypted_records,
            new_encrypted_record_hashes,

            program_commitment,
            program_randomness,
            local_data_merkle_tree,
            local_data_commitment_randomizers,
            value_balance,
            memorandum,
            network_id,
            signatures,
        } = transaction_kernel;

        let local_data_root = local_data_merkle_tree.root();

        // Construct the ledger witnesses

        let ledger_digest = ledger.latest_digest().expect("could not get digest");

        // Generate the ledger membership witnesses
        let mut old_witnesses = Vec::with_capacity(C::NUM_INPUT_RECORDS);

        // Compute the ledger membership witness and serial number from the old records.
        for record in old_records.iter() {
            if record.is_dummy() {
                old_witnesses.push(MerklePath::default());
            } else {
                let witness = ledger.prove_cm(&record.commitment())?;
                old_witnesses.push(witness);
            }
        }

        // Prepare record encryption components used in the inner SNARK

        let mut new_records_encryption_gadget_components = Vec::with_capacity(C::NUM_OUTPUT_RECORDS);

        for (record, ciphertext_randomness) in new_records.iter().zip_eq(&new_records_encryption_randomness) {
            let record_encryption_gadget_components =
                EncryptedRecord::prepare_encryption_gadget_components(&record, ciphertext_randomness)?;

            new_records_encryption_gadget_components.push(record_encryption_gadget_components);
        }

        let inner_proof = {
            let circuit = InnerCircuit::<C>::new(
                ledger.parameters().clone(),
                ledger_digest.clone(),
                old_records,
                old_witnesses,
                old_private_keys.clone(),
                old_serial_numbers.clone(),
                new_records.clone(),
                new_sn_nonce_randomness,
                new_commitments.clone(),
                new_records_encryption_randomness,
                new_records_encryption_gadget_components,
                new_encrypted_record_hashes.clone(),
                program_commitment.clone(),
                program_randomness.clone(),
                local_data_root.clone(),
                local_data_commitment_randomizers,
                memorandum,
                value_balance,
                network_id,
            );

            let inner_snark_parameters = match &self.inner_snark_parameters.0 {
                Some(inner_snark_parameters) => inner_snark_parameters,
                None => return Err(DPCError::MissingInnerSnarkProvingParameters.into()),
            };

            C::InnerSNARK::prove(&inner_snark_parameters, &circuit, rng)?
        };

        // Verify that the inner proof passes
        {
            let input = InnerCircuitVerifierInput {
                ledger_parameters: ledger.parameters().clone(),
                ledger_digest: ledger_digest.clone(),
                old_serial_numbers: old_serial_numbers.clone(),
                new_commitments: new_commitments.clone(),
                new_encrypted_record_hashes: new_encrypted_record_hashes.clone(),
                memo: memorandum,
                program_commitment: Some(program_commitment.clone()),
                local_data_root: Some(local_data_root.clone()),
                value_balance,
                network_id,
            };

            assert!(C::InnerSNARK::verify(
                &self.inner_snark_parameters.1,
                &input,
                &inner_proof
            )?);
        }

        let inner_snark_vk: <C::InnerSNARK as SNARK>::VerifyingKey = self.inner_snark_parameters.1.clone().into();
        let inner_snark_vk_field_elements = inner_snark_vk.to_field_elements()?;
        let inner_circuit_id = C::inner_circuit_id_crh().hash_field_elements(&inner_snark_vk_field_elements)?;

        let transaction_proof = {
            let circuit = OuterCircuit::<C>::new(
                ledger.parameters().clone(),
                ledger_digest.clone(),
                old_serial_numbers.clone(),
                new_commitments.clone(),
                new_encrypted_record_hashes,
                memorandum,
                value_balance,
                network_id,
                inner_snark_vk,
                inner_proof,
                program_proofs,
                program_commitment.clone(),
                program_randomness,
                local_data_root.clone(),
                inner_circuit_id.clone(),
            );

            let outer_snark_parameters = match &self.outer_snark_parameters.0 {
                Some(outer_snark_parameters) => outer_snark_parameters,
                None => return Err(DPCError::MissingOuterSnarkProvingParameters.into()),
            };

            C::OuterSNARK::prove(outer_snark_parameters, &circuit, rng)?
        };

        let transaction = Self::Transaction::new(
            Network::from_id(network_id),
            old_serial_numbers,
            new_commitments,
            memorandum,
            ledger_digest,
            inner_circuit_id,
            transaction_proof,
            value_balance,
            signatures,
            new_encrypted_records,
        );

        end_timer!(exec_time);

        Ok((new_records, transaction))
    }

    fn verify<L: LedgerScheme<C>>(&self, transaction: &Self::Transaction, ledger: &L) -> bool {
        let verify_time = start_timer!(|| "DPC::verify");

        // Returns false if the number of serial numbers in the transaction is incorrect.
        if transaction.old_serial_numbers().len() != C::NUM_INPUT_RECORDS {
            eprintln!("Transaction contains incorrect number of serial numbers");
            return false;
        }

        // Returns false if there are duplicate serial numbers in the transaction.
        if has_duplicates(transaction.old_serial_numbers().iter()) {
            eprintln!("Transaction contains duplicate serial numbers");
            return false;
        }

        // Returns false if the number of commitments in the transaction is incorrect.
        if transaction.new_commitments().len() != C::NUM_OUTPUT_RECORDS {
            eprintln!("Transaction contains incorrect number of commitments");
            return false;
        }

        // Returns false if there are duplicate commitments numbers in the transaction.
        if has_duplicates(transaction.new_commitments().iter()) {
            eprintln!("Transaction contains duplicate commitments");
            return false;
        }

        let ledger_time = start_timer!(|| "Ledger checks");

        // Returns false if any transaction serial number previously existed in the ledger.
        for sn in transaction.old_serial_numbers() {
            if ledger.contains_serial_number(sn) {
                eprintln!("Ledger already contains this transaction serial number.");
                return false;
            }
        }

        // Returns false if any transaction commitment previously existed in the ledger.
        for cm in transaction.new_commitments() {
            if ledger.contains_commitment(cm) {
                eprintln!("Ledger already contains this transaction commitment.");
                return false;
            }
        }

        // Returns false if the ledger digest in the transaction is invalid.
        if !ledger.validate_digest(&transaction.ledger_digest) {
            eprintln!("Ledger digest is invalid.");
            return false;
        }

        end_timer!(ledger_time);

        let signature_time = start_timer!(|| "Signature checks");

        // Returns false if the number of signatures in the transaction is incorrect.
        if transaction.signatures().len() != C::NUM_OUTPUT_RECORDS {
            eprintln!("Transaction contains incorrect number of commitments");
            return false;
        }

        let signature_message = match to_bytes_le![
            transaction.network_id(),
            transaction.old_serial_numbers(),
            transaction.new_commitments(),
            transaction.value_balance(),
            transaction.memorandum()
        ] {
            Ok(message) => message,
            _ => {
                eprintln!("Unable to construct signature message.");
                return false;
            }
        };

        for (pk, sig) in transaction.old_serial_numbers().iter().zip(transaction.signatures()) {
            match C::account_signature().verify(pk, &signature_message, sig) {
                Ok(is_valid) => {
                    if !is_valid {
                        eprintln!("Signature failed to verify.");
                        return false;
                    }
                }
                _ => {
                    eprintln!("Unable to verify signature.");
                    return false;
                }
            }
        }

        end_timer!(signature_time);

        // Construct the ciphertext hashes

        // Returns false if the number of encrypted records in the transaction is incorrect.
        if transaction.encrypted_records().len() != C::NUM_OUTPUT_RECORDS {
            eprintln!("Transaction contains incorrect number of encrypted records");
            return false;
        }

        let mut new_encrypted_record_hashes = Vec::with_capacity(C::NUM_OUTPUT_RECORDS);
        for encrypted_record in transaction.encrypted_records() {
            match encrypted_record.to_hash() {
                Ok(hash) => new_encrypted_record_hashes.push(hash),
                _ => {
                    eprintln!("Unable to hash encrypted record.");
                    return false;
                }
            }
        }

        let inner_snark_input = InnerCircuitVerifierInput {
            ledger_parameters: ledger.parameters().clone(),
            ledger_digest: transaction.ledger_digest().clone(),
            old_serial_numbers: transaction.old_serial_numbers().to_vec(),
            new_commitments: transaction.new_commitments().to_vec(),
            new_encrypted_record_hashes,
            memo: *transaction.memorandum(),
            program_commitment: None,
            local_data_root: None,
            value_balance: transaction.value_balance(),
            network_id: transaction.network_id(),
        };

        let inner_snark_vk: <<C as Testnet2Components>::InnerSNARK as SNARK>::VerifyingKey =
            self.inner_snark_parameters.1.clone().into();

        let inner_snark_vk_field_elements =
            ToConstraintField::<C::OuterScalarField>::to_field_elements(&inner_snark_vk).unwrap();

        let outer_snark_input = OuterCircuitVerifierInput {
            inner_snark_verifier_input: inner_snark_input,
            inner_circuit_id: match C::inner_circuit_id_crh().hash_field_elements(&inner_snark_vk_field_elements) {
                Ok(hash) => hash,
                _ => {
                    eprintln!("Unable to hash inner snark vk.");
                    return false;
                }
            },
        };

        match C::OuterSNARK::verify(
            &self.outer_snark_parameters.1,
            &outer_snark_input,
            &transaction.transaction_proof,
        ) {
            Ok(is_valid) => {
                if !is_valid {
                    eprintln!("Transaction proof failed to verify.");
                    return false;
                }
            }
            Err(error) => {
                eprintln!("Unable to verify transaction proof: {:?}", error);
                return false;
            }
        }

        end_timer!(verify_time);

        true
    }

    // /// Returns true iff all the transactions in the block are valid according to the ledger.
    // fn verify_transactions(&self, transactions: &[Self::Transaction], ledger: &L) -> bool {
    //     for transaction in transactions {
    //         if !self.verify(transaction, ledger) {
    //             return false;
    //         }
    //     }
    //
    //     true
    // }
}<|MERGE_RESOLUTION|>--- conflicted
+++ resolved
@@ -127,32 +127,15 @@
 }
 
 impl<C: Testnet2Components> DPCScheme<C> for TransactionEngine<C>
-where
-<<<<<<< HEAD
-    // L: LedgerScheme<
-    //     Commitment = <C::RecordCommitment as CommitmentScheme>::Output,
-    //     MerkleParameters = C::LedgerMerkleTreeParameters,
-    //     MerklePath = MerklePath<C::LedgerMerkleTreeParameters>,
-    //     MerkleTreeDigest = MerkleTreeDigest<C::LedgerMerkleTreeParameters>,
-    //     SerialNumber = <C::AccountSignature as SignatureScheme>::PublicKey,
-    //     Transaction = Transaction<C>,
-    // >,
-    <C::NoopProgramSNARK as SNARK>::VerifyingKey: ToConstraintField<C::OuterScalarField>,
-    <C::InnerSNARK as SNARK>::VerifyingKey: ToConstraintField<C::OuterScalarField>,
-    <C::PolynomialCommitment as PolynomialCommitment<C::InnerScalarField>>::VerifierKey:
-        ToConstraintField<C::OuterScalarField>,
-    <C::PolynomialCommitment as PolynomialCommitment<C::InnerScalarField>>::Commitment:
-        ToConstraintField<C::OuterScalarField>,
-=======
-    L: LedgerScheme<
-        Commitment = <C::RecordCommitment as CommitmentScheme>::Output,
-        MerkleParameters = C::LedgerMerkleTreeParameters,
-        MerklePath = MerklePath<C::LedgerMerkleTreeParameters>,
-        MerkleTreeDigest = MerkleTreeDigest<C::LedgerMerkleTreeParameters>,
-        SerialNumber = <C::AccountSignature as SignatureScheme>::PublicKey,
-        Transaction = Transaction<C>,
-    >,
->>>>>>> daffab3a
+// where
+// L: LedgerScheme<
+//     Commitment = <C::RecordCommitment as CommitmentScheme>::Output,
+//     MerkleParameters = C::LedgerMerkleTreeParameters,
+//     MerklePath = MerklePath<C::LedgerMerkleTreeParameters>,
+//     MerkleTreeDigest = MerkleTreeDigest<C::LedgerMerkleTreeParameters>,
+//     SerialNumber = <C::AccountSignature as SignatureScheme>::PublicKey,
+//     Transaction = Transaction<C>,
+// >,
 {
     type Account = Account<C>;
     type Execution = Execution<C::NoopProgramSNARK>;

[package]
name = "snarkvm-circuit-algorithms"
version = "0.9.14"
authors = [ "The Aleo Team <hello@aleo.org>" ]
description = "Algorithm circuit library for a decentralized virtual machine"
license = "GPL-3.0"
edition = "2021"

[dependencies.console]
package = "snarkvm-console-algorithms"
path = "../../console/algorithms"
version = "0.9.14"
optional = true

[dependencies.snarkvm-circuit-types]
path = "../types"
version = "0.9.14"

[dependencies.snarkvm-fields]
path = "../../fields"
<<<<<<< HEAD
version = "0.9.13"
=======
version = "0.9.14"
default-features = false
>>>>>>> 5a983411

[dev-dependencies.snarkvm-curves]
path = "../../curves"

[dev-dependencies.snarkvm-utilities]
path = "../../utilities"

[dev-dependencies.anyhow]
version = "1.0.69"

[features]
default = [ "enable_console" ]
enable_console = [ "console" ]<|MERGE_RESOLUTION|>--- conflicted
+++ resolved
@@ -18,12 +18,8 @@
 
 [dependencies.snarkvm-fields]
 path = "../../fields"
-<<<<<<< HEAD
-version = "0.9.13"
-=======
 version = "0.9.14"
 default-features = false
->>>>>>> 5a983411
 
 [dev-dependencies.snarkvm-curves]
 path = "../../curves"

// Copyright (C) 2019-2023 Aleo Systems Inc.
// This file is part of the snarkVM library.

// Licensed under the Apache License, Version 2.0 (the "License");
// you may not use this file except in compliance with the License.
// You may obtain a copy of the License at:
// http://www.apache.org/licenses/LICENSE-2.0

// Unless required by applicable law or agreed to in writing, software
// distributed under the License is distributed on an "AS IS" BASIS,
// WITHOUT WARRANTIES OR CONDITIONS OF ANY KIND, either express or implied.
// See the License for the specific language governing permissions and
// limitations under the License.

use super::*;

use rand::{rngs::StdRng, SeedableRng};

impl<N: Network> Stack<N> {
    /// Deploys the given program ID, if it does not exist.
    #[inline]
    pub fn deploy<A: circuit::Aleo<Network = N>, R: Rng + CryptoRng>(&self, rng: &mut R) -> Result<Deployment<N>> {
        let timer = timer!("Stack::deploy");

        // Ensure the program contains functions.
        ensure!(!self.program.functions().is_empty(), "Program '{}' has no functions", self.program.id());

        // Initialize a vector for the verifying keys and certificates.
        let mut verifying_keys = Vec::with_capacity(self.program.functions().len());

        for function_name in self.program.functions().keys() {
            // Synthesize the proving and verifying key.
            self.synthesize_key::<A, R>(function_name, rng)?;
            lap!(timer, "Synthesize key for {function_name}");

            // Retrieve the proving key.
            let proving_key = self.get_proving_key(function_name)?;
            // Retrieve the verifying key.
            let verifying_key = self.get_verifying_key(function_name)?;
            lap!(timer, "Retrieve the keys for {function_name}");

            // Certify the circuit.
            let certificate = Certificate::certify(&function_name.to_string(), &proving_key, &verifying_key)?;
            lap!(timer, "Certify the circuit");

            // Add the verifying key and certificate to the bundle.
            verifying_keys.push((*function_name, (verifying_key, certificate)));
        }

        finish!(timer);

        // Return the deployment.
        Deployment::new(N::EDITION, self.program.clone(), verifying_keys)
    }

    /// Checks each function in the program on the given verifying key and certificate.
    #[inline]
    pub fn verify_deployment<A: circuit::Aleo<Network = N>, R: Rng + CryptoRng>(
        &self,
        deployment: &Deployment<N>,
        rng: &mut R,
    ) -> Result<()> {
        let timer = timer!("Stack::verify_deployment");

        // Sanity Checks //

        // Ensure the deployment is ordered.
        deployment.check_is_ordered()?;
        // Ensure the program in the stack and deployment matches.
        ensure!(&self.program == deployment.program(), "The stack program does not match the deployment program");

        // Check Verifying Keys //

        let program_id = self.program.id();

        // Check that the number of combined constraints does not exceed the deployment limit.
        ensure!(deployment.num_combined_constraints()? <= N::MAX_DEPLOYMENT_LIMIT);

        // Construct the call stacks and assignments used to verify the certificates.
        let mut call_stacks = Vec::with_capacity(deployment.verifying_keys().len());

<<<<<<< HEAD
        // Check that the number of functions matches the number of verifying keys.
        ensure!(
            deployment.program().functions().len() == deployment.verifying_keys().len(),
            "The number of functions in the program does not match the number of verifying keys"
        );
=======
        // The `root_tvk` is `None` when verifying the deployment of an individual circuit.
        let root_tvk = None;

        // The `caller` is `None` when verifying the deployment of an individual circuit.
        let caller = None;

>>>>>>> 85b44a94
        // Iterate through the program functions and construct the callstacks and corresponding assignments.
        for (function, (_, (verifying_key, _))) in
            deployment.program().functions().values().zip_eq(deployment.verifying_keys())
        {
            // Initialize a burner private key.
            let burner_private_key = PrivateKey::new(rng)?;
            // Compute the burner address.
            let burner_address = Address::try_from(&burner_private_key)?;
            // Retrieve the input types.
            let input_types = function.input_types();
            // Sample the inputs.
            let inputs = input_types
                .iter()
                .map(|input_type| match input_type {
                    ValueType::ExternalRecord(locator) => {
                        // Retrieve the external stack.
                        let stack = self.get_external_stack(locator.program_id())?;
                        // Sample the input.
                        stack.sample_value(&burner_address, &ValueType::Record(*locator.resource()), rng)
                    }
                    _ => self.sample_value(&burner_address, input_type, rng),
                })
                .collect::<Result<Vec<_>>>()?;
            lap!(timer, "Sample the inputs");
            // Sample 'is_root'.
            let is_root = true;

            // Compute the request, with a burner private key.
            let request = Request::sign(
                &burner_private_key,
                *program_id,
                *function.name(),
                inputs.into_iter(),
                &input_types,
                root_tvk,
                is_root,
                rng,
            )?;
            lap!(timer, "Compute the request for {}", function.name());
            // Initialize the assignments.
            let assignments = Assignments::<N>::default();
            // Initialize the constraint limit. Account for the constraint added after synthesis that makes the Varuna zerocheck hiding.
            let constraint_limit = match verifying_key.circuit_info.num_constraints.checked_sub(1) {
                // Since a deployment must always pay non-zero fee, it must always have at least one constraint.
                None => {
                    bail!("The constraint limit of 0 for function '{}' is invalid", function.name());
                }
                Some(limit) => limit,
            };
            // Initialize the call stack.
            let call_stack = CallStack::CheckDeployment(
                vec![request],
                burner_private_key,
                assignments.clone(),
                Some(constraint_limit as u64),
            );
            // Append the function name, callstack, and assignments.
            call_stacks.push((function.name(), call_stack, assignments));
        }

        // Verify the certificates.
        let rngs = (0..call_stacks.len()).map(|_| StdRng::from_seed(rng.gen())).collect::<Vec<_>>();
        cfg_into_iter!(call_stacks).zip_eq(deployment.verifying_keys()).zip_eq(rngs).try_for_each(
            |(((function_name, call_stack, assignments), (_, (verifying_key, certificate))), mut rng)| {
                // Synthesize the circuit.
<<<<<<< HEAD
                if let Err(err) = self.execute_function::<A, _>(call_stack, None, &mut rng) {
=======
                if let Err(err) = self.execute_function::<A, _>(call_stack.clone(), caller, root_tvk, &mut rng) {
>>>>>>> 85b44a94
                    bail!("Failed to synthesize the circuit for '{function_name}': {err}")
                }
                // Check the certificate.
                match assignments.read().last() {
                    None => bail!("The assignment for function '{function_name}' is missing in '{program_id}'"),
                    Some((assignment, _metrics)) => {
                        // Ensure the certificate is valid.
                        if !certificate.verify(&function_name.to_string(), assignment, verifying_key) {
                            bail!("The certificate for function '{function_name}' is invalid in '{program_id}'")
                        }
                    }
                };
                Ok(())
            },
        )?;

        finish!(timer);

        Ok(())
    }
}<|MERGE_RESOLUTION|>--- conflicted
+++ resolved
@@ -79,20 +79,18 @@
         // Construct the call stacks and assignments used to verify the certificates.
         let mut call_stacks = Vec::with_capacity(deployment.verifying_keys().len());
 
-<<<<<<< HEAD
-        // Check that the number of functions matches the number of verifying keys.
-        ensure!(
-            deployment.program().functions().len() == deployment.verifying_keys().len(),
-            "The number of functions in the program does not match the number of verifying keys"
-        );
-=======
         // The `root_tvk` is `None` when verifying the deployment of an individual circuit.
         let root_tvk = None;
 
         // The `caller` is `None` when verifying the deployment of an individual circuit.
         let caller = None;
 
->>>>>>> 85b44a94
+        // Check that the number of functions matches the number of verifying keys.
+        ensure!(
+            deployment.program().functions().len() == deployment.verifying_keys().len(),
+            "The number of functions in the program does not match the number of verifying keys"
+        );
+
         // Iterate through the program functions and construct the callstacks and corresponding assignments.
         for (function, (_, (verifying_key, _))) in
             deployment.program().functions().values().zip_eq(deployment.verifying_keys())
@@ -158,11 +156,7 @@
         cfg_into_iter!(call_stacks).zip_eq(deployment.verifying_keys()).zip_eq(rngs).try_for_each(
             |(((function_name, call_stack, assignments), (_, (verifying_key, certificate))), mut rng)| {
                 // Synthesize the circuit.
-<<<<<<< HEAD
-                if let Err(err) = self.execute_function::<A, _>(call_stack, None, &mut rng) {
-=======
-                if let Err(err) = self.execute_function::<A, _>(call_stack.clone(), caller, root_tvk, &mut rng) {
->>>>>>> 85b44a94
+                if let Err(err) = self.execute_function::<A, _>(call_stack, caller, root_tvk, &mut rng) {
                     bail!("Failed to synthesize the circuit for '{function_name}': {err}")
                 }
                 // Check the certificate.

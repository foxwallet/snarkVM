--- conflicted
+++ resolved
@@ -18,13 +18,8 @@
   execute:
     test_rand.aleo/rand_chacha_check:
       outputs:
-<<<<<<< HEAD
       - '{"type":"future","id":"5655280628674362392666464396476127281186411758739892961608160465159658100070field","value":"{\n  program_id: test_rand.aleo,\n  function_name: rand_chacha_check,\n  arguments: [\n    0field,\n    false\n  ]\n}"}'
   speculate: the execution was accepted
-=======
-      - '{"type":"future","id":"3094014759641313043901697261267946468626327163450942596641947962222295207390field","value":"{\n  program_id: test_rand.aleo,\n  function_name: rand_chacha_check,\n  arguments: [\n    0field,\n    false\n  ]\n}"}'
-  speculate: the execution was rejected
->>>>>>> 53daab87
   add_next_block: succeeded.
 - verified: true
   execute:

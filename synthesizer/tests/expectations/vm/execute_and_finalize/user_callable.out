--- conflicted
+++ resolved
@@ -13,9 +13,5 @@
 - child_outputs:
     credits.aleo/fee_public:
       outputs:
-<<<<<<< HEAD
-      - '{"type":"future","id":"83041879108137922886601212431409060421400113751592313519100907875082819233field","value":"{\n  program_id: credits.aleo,\n  function_name: fee_public,\n  arguments: [\n    aleo1qr2ha4pfs5l28aze88yn6fhleeythklkczrule2v838uwj65n5gqxt9djx,\n    1276u64\n  ]\n}"}'
-=======
-      - '{"type":"future","id":"8038303756319041464205585758890772107103094147833742185831015274112242397170field","value":"{\n  program_id: credits.aleo,\n  function_name: fee_public,\n  arguments: [\n    aleo1qr2ha4pfs5l28aze88yn6fhleeythklkczrule2v838uwj65n5gqxt9djx,\n    1244u64\n  ]\n}"}'
->>>>>>> 1dc1df1e
+      - '{"type":"future","id":"4193852777105201569735062214533514773129433748132976330865503683138607715780field","value":"{\n  program_id: credits.aleo,\n  function_name: fee_public,\n  arguments: [\n    aleo1qr2ha4pfs5l28aze88yn6fhleeythklkczrule2v838uwj65n5gqxt9djx,\n    1276u64\n  ]\n}"}'
 - {}
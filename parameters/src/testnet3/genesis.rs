// Copyright (C) 2019-2023 Aleo Systems Inc.
// This file is part of the snarkVM library.

// The snarkVM library is free software: you can redistribute it and/or modify
// it under the terms of the GNU General Public License as published by
// the Free Software Foundation, either version 3 of the License, or
// (at your option) any later version.

// The snarkVM library is distributed in the hope that it will be useful,
// but WITHOUT ANY WARRANTY; without even the implied warranty of
// MERCHANTABILITY or FITNESS FOR A PARTICULAR PURPOSE. See the
// GNU General Public License for more details.

// You should have received a copy of the GNU General Public License
// along with the snarkVM library. If not, see <https://www.gnu.org/licenses/>.

pub struct GenesisBytes;

impl GenesisBytes {
    pub const fn load_bytes() -> &'static [u8] {
        include_bytes!("./resources/block.genesis")
    }
}

#[cfg(test)]
mod tests {
    use super::*;

    #[test]
    fn test_genesis_block() {
        let bytes = GenesisBytes::load_bytes();
<<<<<<< HEAD
        assert_eq!(1799, bytes.len() as u64, "Update me if serialization has changed");
=======
        assert_eq!(5901, bytes.len() as u64, "Update me if serialization has changed");
>>>>>>> 0827968e
    }
}<|MERGE_RESOLUTION|>--- conflicted
+++ resolved
@@ -29,10 +29,6 @@
     #[test]
     fn test_genesis_block() {
         let bytes = GenesisBytes::load_bytes();
-<<<<<<< HEAD
-        assert_eq!(1799, bytes.len() as u64, "Update me if serialization has changed");
-=======
         assert_eq!(5901, bytes.len() as u64, "Update me if serialization has changed");
->>>>>>> 0827968e
     }
 }
--- conflicted
+++ resolved
@@ -55,15 +55,9 @@
     }
 }
 
-<<<<<<< HEAD
-impl<G: Group> ToBytes for SchnorrParameters<G> {
-    fn write<W: Write>(&self, mut writer: W) -> IoResult<()> {
-        (self.generator_powers.len() as u32).write(&mut writer)?;
-=======
 impl<G: Group, D: Digest> ToBytes for SchnorrParameters<G, D> {
     fn write_le<W: Write>(&self, mut writer: W) -> IoResult<()> {
         (self.generator_powers.len() as u32).write_le(&mut writer)?;
->>>>>>> aa65a6db
         for g in &self.generator_powers {
             g.write_le(&mut writer)?;
         }
